--- conflicted
+++ resolved
@@ -13,19 +13,11 @@
     "url": "https://github.com/esnet/react-timeseries-charts/issues"
   },
   "scripts": {
-<<<<<<< HEAD
-    "build-global": "rm -rf build/global && NODE_ENV=production webpack ./entry.js build/global/react-charts.js && NODE_ENV=production COMPRESS=1 webpack ./entry.js build/global/react-charts.min.js && echo \"gzipped, the global build is `gzip -c build/global/react-charts.min.js | wc -c` bytes\"",
-    "build-npm": "rm -rf build/npm && babel --optional es7.objectRestSpread -d build/npm/lib ./lib/components && cp README.md build/npm && cp ./lib/components/*.css build/npm/lib && find -X build/npm/lib -type d -name __tests__ | xargs rm -rf && node -p 'p=require(\"./package\");p.main=\"lib\";p.scripts=p.devDependencies=undefined;JSON.stringify(p,null,2)' > build/npm/package.json",
-    "build-website": "webpack --config webpack.examples.config.js",
-    "start": "webpack-dev-server  --config webpack.examples.config.js",
-    "test": "echo \"Error: no test specified\" && exit 1"
-=======
     "lint": "eslint src/*.jsx",
     "test": "npm run lint",
     "test-only": "echo \"Error: no test specified\" && exit 1",
     "build": "rm -rf lib/* && cp src/*.css lib/ && babel src --optional runtime --stage 0 --out-dir lib",
     "start-website": "webpack-dev-server  --config webpack.examples.config.js"
->>>>>>> 90a22ca7
   },
   "license": "BSD-3-Clause-LBNL",
   "dependencies": {
